#![warn(missing_docs)]
//! `takparse` is a library which provides helpful types and functions
//! for parsing objects related to the abstract strategy board game Tak.

#[cfg(test)]
mod test_utils;

mod file;
mod ptn;
mod tps;

pub use file::*;
pub use ptn::*;
pub use tps::*;

use std::{
    error::Error,
    fmt::{Display, Formatter, Result as FmtResult},
    str::FromStr,
};

// TODO: serde, tests

<<<<<<< HEAD
// TODO: full ptn strings

/// Enum representing the piece type.
=======
>>>>>>> 4ca80747
#[derive(Clone, Copy, Debug, PartialEq, Eq, PartialOrd, Ord, Hash)]
pub enum Piece {
    /// Flat stone
    Flat,
    /// Wall, also known as standing stone
    Wall,
    /// Capstone
    Cap,
}

impl Default for Piece {
    fn default() -> Self {
        Self::Flat
    }
}

impl Display for Piece {
    fn fmt(&self, f: &mut Formatter<'_>) -> FmtResult {
        match self {
            Self::Flat => "",
            Self::Wall => "S",
            Self::Cap => "C",
        }
        .fmt(f)
    }
}

/// Error returned when something goes wrong during the parsing of a [`Piece`].
#[derive(Clone, Copy, Debug, PartialEq, Eq, PartialOrd, Ord, Hash)]
pub enum ParsePieceError {
    /// Pieces should only be single characters. This variant is returned when a piece is not a single character.
    TooLong,
    /// Pieces should be one of 'F', 'S', and 'C'. If they are not, this variant is returned.
    BadChar,
}

impl Error for ParsePieceError {}

impl Display for ParsePieceError {
    fn fmt(&self, f: &mut Formatter<'_>) -> FmtResult {
        use ParsePieceError::*;

        match self {
            TooLong => "piece consisted of multiple characters",
            BadChar => "unknown piece character (not 'F', 'S', 'C')",
        }
        .fmt(f)
    }
}

impl FromStr for Piece {
    type Err = ParsePieceError;

    fn from_str(s: &str) -> Result<Self, Self::Err> {
        use ParsePieceError::*;

        let mut chars = s.chars();

        let c = chars.next();

        if chars.next().is_some() {
            Err(TooLong)?
        }

        Ok(match c.unwrap_or('F') {
            'F' => Self::Flat,
            'S' => Self::Wall,
            'C' => Self::Cap,
            _ => Err(BadChar)?,
        })
    }
}<|MERGE_RESOLUTION|>--- conflicted
+++ resolved
@@ -21,12 +21,7 @@
 
 // TODO: serde, tests
 
-<<<<<<< HEAD
-// TODO: full ptn strings
-
 /// Enum representing the piece type.
-=======
->>>>>>> 4ca80747
 #[derive(Clone, Copy, Debug, PartialEq, Eq, PartialOrd, Ord, Hash)]
 pub enum Piece {
     /// Flat stone
